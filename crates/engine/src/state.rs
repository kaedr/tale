--- conflicted
+++ resolved
@@ -247,14 +247,10 @@
             let tale_result_vec = self.pipeline(symbols, name.to_string(), source.to_string());
             symbols.borrow_mut().pop_scope();
             self.current.replace(outer_name);
-<<<<<<< HEAD
-            tale_result_vec
-=======
             match tale_result_vec {
                 Ok(_) => tale_result_vec,
                 Err(tev) => render_tale_error_vec(tev, name, source),
             }
->>>>>>> 825015ba
         } else {
             symbols.borrow_mut().pop_scope();
             Err(vec![TaleError::system(format!(
@@ -501,14 +497,6 @@
 
     pub fn render(&self, prefix: &str) {
         match self {
-<<<<<<< HEAD
-            SymbolValue::Placeholder => (),
-            SymbolValue::Numeric(n) => println!("{prefix}= {n}"),
-            SymbolValue::String(s) => println!("{prefix}{s}"),
-            SymbolValue::Script(script) => println!("{prefix}Script: {script}"),
-            SymbolValue::Table(table) => println!("{prefix}Table: {table}"),
-            SymbolValue::List(symbol_values) => {
-=======
             Self::Placeholder => (),
             Self::Numeric(n) => println!("{prefix}{n}"),
             Self::String(s) => println!("{prefix}{s}"),
@@ -523,7 +511,6 @@
             Self::Script(script) => println!("{prefix}{script}"),
             Self::Table(table) => println!("{prefix}{table}"),
             Self::List(symbol_values) => {
->>>>>>> 825015ba
                 for value in symbol_values {
                     value.render(&format!("{prefix}  "));
                 }
